# pytest-run-parallel

[![PyPI version](https://img.shields.io/pypi/v/pytest-run-parallel.svg)](https://pypi.org/project/pytest-run-parallel)
[![Python versions](https://img.shields.io/pypi/pyversions/pytest-run-parallel.svg)](https://pypi.org/project/pytest-run-parallel)
[![See Build Status on GitHub Actions](https://github.com/Quansight-Labs/pytest-run-parallel/actions/workflows/main.yml/badge.svg)](https://github.com/Quansight-Labs/pytest-run-parallel/actions/workflows/main.yml)

A simple pytest plugin to run tests concurrently

------------------------------------------------------------------------

This [pytest](https://github.com/pytest-dev/pytest) plugin takes a set
of tests that would be normally be run serially and execute them in
parallel.

The main goal of `pytest-run-parallel` is to discover thread-safety
issues that could exist when using C libraries, this is of vital
importance after [PEP703](https://peps.python.org/pep-0703/), which
provides a path for a CPython implementation without depending on the
Global Interpreter Lock (GIL), thus allowing for proper parallelism in
programs that make use of the CPython interpreter.

For more information about C thread-safety issues, please visit the
free-threaded community guide at <https://py-free-threading.github.io/>

## How it works

This plugin is *not* an alternative to
[pytest-xdist](https://pytest-xdist.readthedocs.io/) and does not run
all of the tests in a test suite simultaneously in a thread pool.
Instead, it runs many instances of the same test in a thread pool. It is
only useful as a tool to do multithreaded stress tests using an existing
test suite and is not useful to speed up the execution of a test suite
via multithreaded parallelism.

Given an existing test taking arguments `*args` and keyword arguments
`**kwargs`, this plugin creates a new test that is equivalent to the
following Python code:

```python
import threading
from concurrent.futures import ThreadPoolExecutor

def run_test(b, *args, **kwargs):
    for _ in range(num_iterations):
        b.wait()
        execute_pytest_test(*args, **kwargs)


with ThreadPoolExecutor(max_workers=num_parallel_threads) as tpe:
    b = threading.Barrier(num_parallel_threads)
    for _ in range(num_parallel_threads):
        tpe.submit(run_test, b, *args, **kwargs)
```

The `execute_pytest_test` function hides some magic to ensure errors and
failures get propagated correctly to the main testing thread. Using this
plugin avoids the boilerplate of rewriting existing tests to run in
parallel in a thread pool. Note that `args` and `kwargs` might include
pytest marks and fixtures, and the way this plugin is currently written,
those fixtures are shared between threads.

## Features

- Five global CLI flags:
    - `--parallel-threads` to run a test suite in parallel
    - `--iterations` to run multiple times in each thread
    - `--skip-thread-unsafe` to skip running tests marked as or
      detected to be thread-unsafe.
    - `--mark-warnings-as-unsafe` and `--mark-ctypes-as-unsafe`
       to always skip running tests that use the `warnings` or
       `ctypes` modules, respectively. These are useful if you are
       adding support for Python 3.14 to a library that already
       runs tests under pytest-run-parallel on Python 3.13 or
       older.

- Three corresponding markers:
    - `pytest.mark.parallel_threads(n)` to mark a single test to run
        in parallel in `n` threads
    - `pytest.mark.thread_unsafe` to mark a single test to run in a
        single thread. It is equivalent to using
        `pytest.mark.parallel_threads(1)`
    - `pytest.mark.iterations(n)` to mark a single test to run `n`
        times in each thread

- And the corresponding fixtures:
    - `num_parallel_threads`: The number of threads the test will run in
    - `num_iterations`: The number of iterations the test will run in
        each thread

**Note**: It's possible to specify `--parallel-threads=auto` or
`pytest.mark.parallel_threads("auto")` which will let
`pytest-run-parallel` choose the number of logical CPU cores available
to the testing process. If that cannot be determined, the number of
physical CPU cores will be used. If that fails as well, it will fall
back to running all tests single-threaded.

## Requirements

`pytest-run-parallel` depends exclusively on `pytest`. Optionally
intalling `psutil` will help with identifying the number of logical
cores available to the testing process in systems where that's not
possible with the Python stdlib.

## Installation

You can install "pytest-run-parallel" via
[pip](https://pypi.org/project/pip/) from
[PyPI](https://pypi.org/project):

    $ pip install pytest-run-parallel

If you want to additionally install `psutil` you can run:

    $ pip install pytest-run-parallel[psutil]

## Caveats

Pytest itself is not thread-safe and it is not safe to share stateful
pytest fixtures or marks between threads. Existing tests relying on
setting up mutable state via a fixture will see the state shared between
threads. Tests that dynamically set marks or share marks will also
likely not be thread-safe. See the pytest documentation [for more
detail](https://docs.pytest.org/en/stable/explanation/flaky.html#thread-safety)
and the community-maintained [free threaded Python porting
guide](https://py-free-threading.github.io/porting/#pytest-is-not-thread-safe)
for more detail about using pytest in a multithreaded context on the
free-threaded build of Python.

We suggest marking tests that are incompatible with this plugin's
current design with `@pytest.mark.thread_unsafe` or
`@pytest.mark.thread_unsafe(reason="...")`.

The following functions and modules are known to be thread-unsafe and
pytest-run-parallel will automatically skip running tests using them in
parallel:

- The pytest `capsys` fixture
- The pytest `monkeypath` fixture

The following fixtures are known to be thread-unsafe on Python 3.13 and older,
or on 3.14 and newer if Python isn't configured correctly:

- `pytest.warns`
- `pytest.deprecated_call`
- The pytest `recwarn` fixture
- `warnings.catch_warnings`
- `unittest.mock`
- `ctypes`
<<<<<<< HEAD
=======

If an older version of `hypothesis` that is known to be thread-unsafe is
installed, tests using `hypothesis` are skipped.
>>>>>>> cced48fa

Additionally, if a set of fixtures is known to be thread unsafe, tests
that use them can be automatically marked as thread unsafe by declaring
them under the <span class="title-ref">thread_unsafe_fixtures</span>
option under pytest INI configuration file:

```ini
[pytest]
thread_unsafe_fixtures =
    fixture_1
    fixture_2
    ...
```

Or under the section `tool.pytest.ini_options` if using `pyproject.toml`:

```toml
[tool.pytest.ini_options]
thread_unsafe_fixtures = [
    'fixture_1',
    'fixture_2',
    ...
]
```

Similarly, if a function is known to be thread unsafe and should cause a
test to be marked as thread-unsafe as well, its fully-qualified name can
be registered through the `thread_unsafe_functions` option in the INI file
(or under `tool.pytest.ini_options` when using `pyproject.toml`):

```ini
[pytest]
thread_unsafe_functions =
    module.submodule.func1
    module.submodule2.func2
    ...
```

You can also blocklist entire modules by using an asterisk:

```ini
[pytest]
thread_unsafe_functions =
    module1.*
    module2.submodule.*
    ...
```

Also, if you define a `__thread_safe__ = False` attribute on a function
that is called by a test and is up to two levels below in the call stack,
then pytest-run-parallel will automatically detect that a thread-unsafe
function is being used and will mark the test as thread-unsafe.

## Usage

This plugin has two modes of operation, one via the `--parallel-threads`
and `--iterations` pytest CLI flags, which allows a whole test suite to
be run in parallel:

    $ pytest --parallel-threads=10 --iterations=10 tests

By default, the value for both flags will be 1, thus not modifying the
usual behaviour of pytest except when the flag is set.

Note that using `pytest-xdist` and setting `iterations` to a number
greater than one might cause tests to run even more times than intended.

The other mode of operation occurs at the individual test level, via the
`pytest.mark.parallel_threads` and `pytest.mark.iterations` markers:

```python
# test_file.py
import pytest

@pytest.fixture
def my_fixture():
    ...

@pytest.mark.parallel_threads(2)
@pytest.mark.iterations(10)
def test_something_1():
    # This test will be run in parallel using two concurrent threads
    # and 10 times in each thread
    ...

@pytest.mark.parametrize('arg', [1, 2, 3])
@pytest.mark.parallel_threads(3)
def test_fixture(my_fixture, arg):
    # pytest markers and fixtures are supported as well
    ...
```

Both modes of operations are supported simultaneously, i.e.,

```bash
# test_something_1 and test_fixture will be run using their set number of
# threads; other tests will be run using 5 threads.
$ pytest -x -v --parallel-threads=5 test_file.py
```

You can skip tests marked as or detected to be thread-unsafe by passing
`--skip-thread-unsafe` in your pytest invocation. This is useful when running
pytest-run-parallel under [Thread
Sanitizer](https://clang.llvm.org/docs/ThreadSanitizer.html). Setting
`--skip-thread-unsafe=True` will avoid unnecessarily running tests where thread
sanitizer cannot detect races because the test is not parallelized.

Older versions of pytest-run-parallel always marked tests using the `warnings`
and `ctypes` modules as thread-unsafe, since both were not thread-safe until
Python 3.14. If you are adding support for Python 3.14 and would like to
continue marking tests that use `warnings` or `ctypes`, pass
`--mark-warnings-as-unsafe` or `--mark-ctypes-as-unsafe`, respectively, in your
`pytest` invocation.

Additionally, `pytest-run-parallel` exposes the `num_parallel_threads`
and `num_iterations` fixtures which enable a test to be aware of the
number of threads that are being spawned and the number of iterations
each test will run:

```python
# test_file.py
import pytest

def test_skip_if_parallel(num_parallel_threads):
    if num_parallel_threads > 1:
        pytest.skip(reason='does not work in parallel')
    ...
```

Finally, the `thread_comp` fixture allows for parallel test debugging,
by providing an instance of `ThreadComparator`, whose `__call__` method
allows to check if all the values produced by all threads during an
specific execution step are the same:

``` python
# test_file.py
def test_same_execution_values(thread_comp):
    a = 2
    b = [3, 4, 5]
    c = None
    # Check that the values for a, b, c are the same across tests
    thread_comp(a=a, b=b, c=c)
```

## Tracing

If you run pytest with verbose output (e.g. by passing `-v` in your
pytest invocation), you will see that tests are annotated to either
"PASS" or "PARALLEL PASS". A "PASS" indicates the test was run on a
single thread, whereas "PARALLEL PASS" indicates the test passed and was
run in a thread pool. If a test was not run in a thread pool because
pytest-run-parallel detected use of thread-unsafe functionality, the
reason will be printed as well.

If you are running pytest in the default configuration without `-v`,
then tests that pass in a thread pool will be annotated with a slightly
different dot character, allowing you to visually pick out when tests
are not run in parallel.

For example in the output for this file:

```
tests/test_kx.py ·....·
```

Only the first and last tests are run in parallel.

In order to list the tests that were marked as thread-unsafe and were
not executed in parallel, you can set the `PYTEST_RUN_PARALLEL_VERBOSE`
environment variable to 1.

## Contributing

Contributions are very welcome. Tests can be run with
[tox](https://tox.readthedocs.io/en/latest/), please ensure the coverage
at least stays the same before you submit a pull request.

## License

Distributed under the terms of the
[MIT](https://opensource.org/licenses/MIT) license,
"pytest-run-parallel" is free and open source software

## Issues

If you encounter any problems, please [file an
issue](https://github.com/Quansight-Labs/pytest-run-parallel/issues)
along with a detailed description.<|MERGE_RESOLUTION|>--- conflicted
+++ resolved
@@ -146,12 +146,9 @@
 - `warnings.catch_warnings`
 - `unittest.mock`
 - `ctypes`
-<<<<<<< HEAD
-=======
 
 If an older version of `hypothesis` that is known to be thread-unsafe is
 installed, tests using `hypothesis` are skipped.
->>>>>>> cced48fa
 
 Additionally, if a set of fixtures is known to be thread unsafe, tests
 that use them can be automatically marked as thread unsafe by declaring
