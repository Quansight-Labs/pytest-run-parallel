--- conflicted
+++ resolved
@@ -16,21 +16,6 @@
             return False
 
 
-<<<<<<< HEAD
-try:
-    from hypothesis import __version_info__ as hypothesis_version
-except ImportError:
-    hypothesis_version = (0, 0, 0)
-
-
-HYPOTHESIS_THREADSAFE_VERSION = (6, 135, 33)
-
-THREAD_UNSAFE_FIXTURES = {
-    "capsys",
-    "monkeypatch",
-    "recwarn",
-}
-=======
 WARNINGS_IS_THREADSAFE = bool(
     getattr(sys.flags, "context_aware_warnings", 0)
     and getattr(sys.flags, "thread_inherit_context", 0)
@@ -52,8 +37,15 @@
         ("mock", "*", False),
         ("ctypes", "*", safe_ctypes),
     }
->>>>>>> cced48fa
-
+
+
+try:
+    from hypothesis import __version_info__ as hypothesis_version
+except ImportError:
+    hypothesis_version = (0, 0, 0)
+
+
+HYPOTHESIS_THREADSAFE_VERSION = (6, 135, 33)
 
 THREAD_UNSAFE_FIXTURES = {
     "capsys": False,
@@ -251,8 +243,9 @@
         return super().visit(node)
 
 
-<<<<<<< HEAD
-def _identify_thread_unsafe_nodes(fn, skip_set, level=0):
+def _identify_thread_unsafe_nodes(
+    fn, skip_set, unsafe_warnings, unsafe_ctypes, level=0
+):
     if is_hypothesis_test(fn) and hypothesis_version < HYPOTHESIS_THREADSAFE_VERSION:
         return (
             True,
@@ -260,13 +253,6 @@
             "is before the first thread-safe version "
             f"(v{'.'.join(map(str, HYPOTHESIS_THREADSAFE_VERSION))})",
         )
-=======
-def _identify_thread_unsafe_nodes(
-    fn, skip_set, unsafe_warnings, unsafe_ctypes, level=0
-):
-    if is_hypothesis_test(fn):
-        return True, "uses hypothesis"
->>>>>>> cced48fa
 
     try:
         src = inspect.getsource(fn)
