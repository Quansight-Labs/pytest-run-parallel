--- conflicted
+++ resolved
@@ -79,20 +79,17 @@
       this flag is an escape hatch in case you run into thread-safety
       problems caused by Hypothesis, or in tests that happen to use
       hypothesis and were skipped in older versions of pytest-run-parallel.
-<<<<<<< HEAD
     - `--forever` to keep running tests in an endless loop starting
       from the top when completing a test run, until a test crashes or
       the user explicitly ends the process with Ctrl-C. This is especially
       helpful when trying to reproduce thread safety bugs that might only
       occur rarely. Note that pytest's progress indicator will keep showing
       100% forever after the first pass of the test suite.
-=======
     - `--ignore-gil-enabled`, to ignore the RuntimeWarning generated
       when the GIL is enabled at runtime on the free-threaded build
       and run the tests despite the fact that the GIL is enabled.
       This option has no effect if pytest is configured to treat warnings
       as errors.
->>>>>>> ef35a6e1
 
 
 - Three corresponding markers:
