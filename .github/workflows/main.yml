name: Tests

on:
  push:
    branches:
      - main
  pull_request:
    branches:
      - main

jobs:
  test:
    runs-on: ubuntu-latest
    name: Run tests with ${{ matrix.python-version }}
    strategy:
      fail-fast: false
      matrix:
<<<<<<< HEAD
        python-version: ['3.9', '3.10', '3.11', '3.12', '3.13', '3.13t', 'pypy-3.9']
=======
        python-version:
          - '3.8'
          - '3.9'
          - '3.10'
          - '3.11'
          - '3.12'
          - '3.13'
          - '3.13t'
          - '3.14-dev'
          - '3.14t-dev'
          - 'pypy-3.8'
>>>>>>> cced48fa
    steps:
      - uses: actions/checkout@v4
      - uses: actions/setup-python@v5

      - name: Install tox
        run: |
          pip install tox tox-uv tox-gh

      - name: Setup test suite
        run: tox run -vv --notest --skip-missing-interpreters false
        env:
          TOX_GH_MAJOR_MINOR: ${{ matrix.python-version }}

      - name: Run test suite
        run: tox run --skip-pkg-install
        env:
          TOX_GH_MAJOR_MINOR: ${{ matrix.python-version }}<|MERGE_RESOLUTION|>--- conflicted
+++ resolved
@@ -15,11 +15,7 @@
     strategy:
       fail-fast: false
       matrix:
-<<<<<<< HEAD
-        python-version: ['3.9', '3.10', '3.11', '3.12', '3.13', '3.13t', 'pypy-3.9']
-=======
         python-version:
-          - '3.8'
           - '3.9'
           - '3.10'
           - '3.11'
@@ -28,8 +24,7 @@
           - '3.13t'
           - '3.14-dev'
           - '3.14t-dev'
-          - 'pypy-3.8'
->>>>>>> cced48fa
+          - 'pypy-3.9'
     steps:
       - uses: actions/checkout@v4
       - uses: actions/setup-python@v5
