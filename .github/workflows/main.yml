--- conflicted
+++ resolved
@@ -16,8 +16,6 @@
       fail-fast: false
       matrix:
         python-version:
-<<<<<<< HEAD
-          - ['3.8', '3.8']
           - ['3.9', '3.9']
           - ['3.10', '3.10']
           - ['3.11', '3.11']
@@ -26,18 +24,7 @@
           - ['3.13t', '3.13t']
           - ['3.14-dev', '3.14']
           - ['3.14t-dev', '3.14t']
-          - ['pypy-3.8', 'pypy3.8']
-=======
-          - '3.9'
-          - '3.10'
-          - '3.11'
-          - '3.12'
-          - '3.13'
-          - '3.13t'
-          - '3.14-dev'
-          - '3.14t-dev'
-          - 'pypy-3.9'
->>>>>>> 3b7c72e4
+          - ['pypy-3.9', 'pypy3.9']
     steps:
       - uses: actions/checkout@v4
       - uses: actions/setup-python@v5
